--- conflicted
+++ resolved
@@ -92,11 +92,8 @@
     for ifold in range(k_fold_number):
         
         # Tokens as a list
-<<<<<<< HEAD
         tokens = token.get_vocab(input_dir+data_name+'_Vocabulary.txt')
-=======
-        tokens = token.get_vocab(input_dir+data_name+'_tokens_set_fold_'+str(ifold)+'.txt')
->>>>>>> 57a562cd
+
         # Add 'pad', 'unk' tokens to the existing list
         vocab_size = len(tokens)
         tokens, vocab_size = token.add_extra_tokens(tokens, vocab_size)
